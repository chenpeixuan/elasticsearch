/*
 * Licensed to Elasticsearch under one or more contributor
 * license agreements. See the NOTICE file distributed with
 * this work for additional information regarding copyright
 * ownership. Elasticsearch licenses this file to you under
 * the Apache License, Version 2.0 (the "License"); you may
 * not use this file except in compliance with the License.
 * You may obtain a copy of the License at
 *
 *    http://www.apache.org/licenses/LICENSE-2.0
 *
 * Unless required by applicable law or agreed to in writing,
 * software distributed under the License is distributed on an
 * "AS IS" BASIS, WITHOUT WARRANTIES OR CONDITIONS OF ANY
 * KIND, either express or implied.  See the License for the
 * specific language governing permissions and limitations
 * under the License.
 */

package org.elasticsearch.search.query;

import org.apache.lucene.index.LeafReaderContext;
import org.apache.lucene.index.Term;
import org.apache.lucene.queries.MinDocQuery;
import org.apache.lucene.search.BooleanClause;
import org.apache.lucene.search.BooleanQuery;
import org.apache.lucene.search.Collector;
import org.apache.lucene.search.ConstantScoreQuery;
import org.apache.lucene.search.FieldDoc;
import org.apache.lucene.search.IndexSearcher;
import org.apache.lucene.search.MatchAllDocsQuery;
import org.apache.lucene.search.MultiCollector;
import org.apache.lucene.search.Query;
import org.apache.lucene.search.ScoreDoc;
import org.apache.lucene.search.Sort;
import org.apache.lucene.search.TermQuery;
import org.apache.lucene.search.TimeLimitingCollector;
import org.apache.lucene.search.TopDocs;
import org.apache.lucene.search.TopDocsCollector;
import org.apache.lucene.search.TopFieldCollector;
import org.apache.lucene.search.TopScoreDocCollector;
import org.apache.lucene.search.TotalHitCountCollector;
import org.apache.lucene.search.Weight;
import org.elasticsearch.action.search.SearchType;
import org.elasticsearch.common.inject.Inject;
import org.elasticsearch.common.lucene.Lucene;
import org.elasticsearch.common.lucene.MinimumScoreCollector;
import org.elasticsearch.common.lucene.search.FilteredCollector;
import org.elasticsearch.search.SearchParseElement;
import org.elasticsearch.search.SearchPhase;
import org.elasticsearch.search.SearchService;
import org.elasticsearch.search.aggregations.AggregationPhase;
import org.elasticsearch.search.internal.ScrollContext;
import org.elasticsearch.search.internal.SearchContext;
import org.elasticsearch.search.profile.CollectorResult.CollectorReason;
import org.elasticsearch.search.profile.InternalProfileCollector;
import org.elasticsearch.search.profile.InternalProfileResult;
import org.elasticsearch.search.profile.InternalProfiler;
import org.elasticsearch.search.rescore.RescorePhase;
import org.elasticsearch.search.rescore.RescoreSearchContext;
import org.elasticsearch.search.sort.SortParseElement;
import org.elasticsearch.search.sort.TrackScoresParseElement;
import org.elasticsearch.search.suggest.SuggestPhase;

import java.util.ArrayList;
import java.util.HashMap;
import java.util.List;
import java.util.Map;
import java.util.concurrent.Callable;

import static java.util.Collections.unmodifiableMap;

/**
 *
 */
public class QueryPhase implements SearchPhase {

    private final AggregationPhase aggregationPhase;
    private final SuggestPhase suggestPhase;
    private RescorePhase rescorePhase;

    @Inject
    public QueryPhase(AggregationPhase aggregationPhase, SuggestPhase suggestPhase, RescorePhase rescorePhase) {
        this.aggregationPhase = aggregationPhase;
        this.suggestPhase = suggestPhase;
        this.rescorePhase = rescorePhase;
    }

    @Override
    public Map<String, ? extends SearchParseElement> parseElements() {
<<<<<<< HEAD
        ImmutableMap.Builder<String, SearchParseElement> parseElements = ImmutableMap.builder();
        parseElements.put("from", new FromParseElement()).put("size", new SizeParseElement())
                .put("indices_boost", new IndicesBoostParseElement())
                .put("indicesBoost", new IndicesBoostParseElement())
                .put("query", new QueryParseElement())
                .put("queryBinary", new QueryBinaryParseElement())
                .put("query_binary", new QueryBinaryParseElement())
                .put("filter", new PostFilterParseElement()) // For bw comp reason, should be removed in version 1.1
                .put("post_filter", new PostFilterParseElement())
                .put("postFilter", new PostFilterParseElement())
                .put("filterBinary", new FilterBinaryParseElement())
                .put("filter_binary", new FilterBinaryParseElement())
                .put("sort", new SortParseElement())
                .put("trackScores", new TrackScoresParseElement())
                .put("track_scores", new TrackScoresParseElement())
                .put("min_score", new MinScoreParseElement())
                .put("minScore", new MinScoreParseElement())
                .put("timeout", new TimeoutParseElement())
                .put("terminate_after", new TerminateAfterParseElement())
                .put("profile", new ProfileParseElement())
                .putAll(aggregationPhase.parseElements())
                .putAll(suggestPhase.parseElements())
                .putAll(rescorePhase.parseElements());
        return parseElements.build();
=======
        Map<String, SearchParseElement> parseElements = new HashMap<>();
        parseElements.put("from", new FromParseElement());
        parseElements.put("size", new SizeParseElement());
        parseElements.put("indices_boost", new IndicesBoostParseElement());
        parseElements.put("indicesBoost", new IndicesBoostParseElement());
        parseElements.put("query", new QueryParseElement());
        parseElements.put("queryBinary", new QueryBinaryParseElement());
        parseElements.put("query_binary", new QueryBinaryParseElement());
        parseElements.put("filter", new PostFilterParseElement()); // For bw comp reason, should be removed in version 1.1
        parseElements.put("post_filter", new PostFilterParseElement());
        parseElements.put("postFilter", new PostFilterParseElement());
        parseElements.put("filterBinary", new FilterBinaryParseElement());
        parseElements.put("filter_binary", new FilterBinaryParseElement());
        parseElements.put("sort", new SortParseElement());
        parseElements.put("trackScores", new TrackScoresParseElement());
        parseElements.put("track_scores", new TrackScoresParseElement());
        parseElements.put("min_score", new MinScoreParseElement());
        parseElements.put("minScore", new MinScoreParseElement());
        parseElements.put("timeout", new TimeoutParseElement());
        parseElements.put("terminate_after", new TerminateAfterParseElement());
        parseElements.putAll(aggregationPhase.parseElements());
        parseElements.putAll(suggestPhase.parseElements());
        parseElements.putAll(rescorePhase.parseElements());
        return unmodifiableMap(parseElements);
>>>>>>> bc3b91eb
    }

    @Override
    public void preProcess(SearchContext context) {
        context.preProcess();
    }

    @Override
    public void execute(SearchContext searchContext) throws QueryPhaseExecutionException {
        // Pre-process aggregations as late as possible. In the case of a DFS_Q_T_F
        // request, preProcess is called on the DFS phase phase, this is why we pre-process them
        // here to make sure it happens during the QUERY phase
        aggregationPhase.preProcess(searchContext);

        boolean rescore = execute(searchContext, searchContext.searcher());

        if (rescore) { // only if we do a regular search
            rescorePhase.execute(searchContext);
        }
        suggestPhase.execute(searchContext);
        aggregationPhase.execute(searchContext);

        if (searchContext.profile()) {
            List<InternalProfileResult> results = searchContext.queryProfiler().finalizeProfileResults();
            InternalProfileCollector collector = searchContext.queryProfiler().finalizeCollectors();
            searchContext.queryResult().profileResults(results, collector);
        }
    }

    private static boolean returnsDocsInOrder(Query query, Sort sort) {
        if (sort == null || Sort.RELEVANCE.equals(sort)) {
            // sort by score
            // queries that return constant scores will return docs in index
            // order since Lucene tie-breaks on the doc id
            return query.getClass() == ConstantScoreQuery.class
                    || query.getClass() == MatchAllDocsQuery.class;
        } else {
            return Sort.INDEXORDER.equals(sort);
        }
    }

    /**
     * In a package-private method so that it can be tested without having to
     * wire everything (mapperService, etc.)
     * @return whether the rescoring phase should be executed
     */
    static boolean execute(SearchContext searchContext, final IndexSearcher searcher) throws QueryPhaseExecutionException {
        QuerySearchResult queryResult = searchContext.queryResult();
        queryResult.searchTimedOut(false);

        final SearchType searchType = searchContext.searchType();
        boolean rescore = false;
        InternalProfiler profiler = searchContext.queryProfiler();
        try {
            queryResult.from(searchContext.from());
            queryResult.size(searchContext.size());

            Query query = searchContext.query();

            final int totalNumDocs = searcher.getIndexReader().numDocs();
            int numDocs = Math.min(searchContext.from() + searchContext.size(), totalNumDocs);

            Collector collector;
            Callable<TopDocs> topDocsCallable;

            // nocommit TODO this assertion semi-breaks the rewrite phase of profiling, since it adds extra
            // rewrite to the profile.  How critical is it?
            //assert query == searcher.rewrite(query); // already rewritten

            if (searchContext.size() == 0) { // no matter what the value of from is
                final TotalHitCountCollector totalHitCountCollector = new TotalHitCountCollector();
                collector = totalHitCountCollector;
                collector = InternalProfiler.wrapCollector(profiler, collector, CollectorReason.SEARCH_COUNT);
                topDocsCallable = new Callable<TopDocs>() {
                    @Override
                    public TopDocs call() throws Exception {
                        return new TopDocs(totalHitCountCollector.getTotalHits(), Lucene.EMPTY_SCORE_DOCS, 0);
                    }
                };
<<<<<<< HEAD
            } else if (searchType == SearchType.SCAN) {
                query = searchContext.scanContext().wrapQuery(query);
                final ScanCollector scanCollector = searchContext.scanContext().collector(searchContext);
                collector = scanCollector;
                collector = InternalProfiler.wrapCollector(profiler, collector, CollectorReason.SEARCH_SCAN);
                topDocsCallable = new Callable<TopDocs>() {
                    @Override
                    public TopDocs call() throws Exception {
                        return scanCollector.topDocs();
                    }
                };
=======
>>>>>>> bc3b91eb
            } else {
                // Perhaps have a dedicated scroll phase?
                final ScrollContext scrollContext = searchContext.scrollContext();
                assert (scrollContext != null) == (searchContext.request().scroll() != null);
                final TopDocsCollector<?> topDocsCollector;
                ScoreDoc lastEmittedDoc;
                if (searchContext.request().scroll() != null) {
                    numDocs = Math.min(searchContext.size(), totalNumDocs);
                    lastEmittedDoc = scrollContext.lastEmittedDoc;

                    if (returnsDocsInOrder(query, searchContext.sort())) {
                        if (scrollContext.totalHits == -1) {
                            // first round
                            assert scrollContext.lastEmittedDoc == null;
                            // there is not much that we can optimize here since we want to collect all
                            // documents in order to get the total number of hits
                        } else {
                            // now this gets interesting: since we sort in index-order, we can directly
                            // skip to the desired doc and stop collecting after ${size} matches
                            if (scrollContext.lastEmittedDoc != null) {
                                BooleanQuery bq = new BooleanQuery.Builder()
                                    .add(query, BooleanClause.Occur.MUST)
                                    .add(new MinDocQuery(lastEmittedDoc.doc + 1), BooleanClause.Occur.FILTER)
                                    .build();
                                query = bq;
                            }
                            searchContext.terminateAfter(numDocs);
                        }
                    }
                } else {
                    lastEmittedDoc = null;
                }
                if (totalNumDocs == 0) {
                    // top collectors don't like a size of 0
                    numDocs = 1;
                }
                assert numDocs > 0;
                if (searchContext.sort() != null) {
                    topDocsCollector = TopFieldCollector.create(searchContext.sort(), numDocs,
                            (FieldDoc) lastEmittedDoc, true, searchContext.trackScores(), searchContext.trackScores());
                } else {
                    rescore = !searchContext.rescore().isEmpty();
                    for (RescoreSearchContext rescoreContext : searchContext.rescore()) {
                        numDocs = Math.max(rescoreContext.window(), numDocs);
                    }
                    topDocsCollector = TopScoreDocCollector.create(numDocs, lastEmittedDoc);
                }
                collector = topDocsCollector;
                collector = InternalProfiler.wrapCollector(profiler, collector, CollectorReason.SEARCH_SORTED);
                topDocsCallable = new Callable<TopDocs>() {
                    @Override
                    public TopDocs call() throws Exception {
                        TopDocs topDocs = topDocsCollector.topDocs();
                        if (scrollContext != null) {
                            if (scrollContext.totalHits == -1) {
                                // first round
                                scrollContext.totalHits = topDocs.totalHits;
                                scrollContext.maxScore = topDocs.getMaxScore();
                            } else {
                                // subsequent round: the total number of hits and
                                // the maximum score were computed on the first round
                                topDocs.totalHits = scrollContext.totalHits;
                                topDocs.setMaxScore(scrollContext.maxScore);
                            }
                            switch (searchType) {
                            case QUERY_AND_FETCH:
                            case DFS_QUERY_AND_FETCH:
                                // for (DFS_)QUERY_AND_FETCH, we already know the last emitted doc
                                if (topDocs.scoreDocs.length > 0) {
                                    // set the last emitted doc
                                    scrollContext.lastEmittedDoc = topDocs.scoreDocs[topDocs.scoreDocs.length - 1];
                                }
                                break;
                            default:
                                break;
                            }
                        }
                        return topDocs;
                    }
                };
            }

            final boolean terminateAfterSet = searchContext.terminateAfter() != SearchContext.DEFAULT_TERMINATE_AFTER;
            if (terminateAfterSet) {
                // throws Lucene.EarlyTerminationException when given count is reached
                collector = Lucene.wrapCountBasedEarlyTerminatingCollector(collector, searchContext.terminateAfter());
                collector = InternalProfiler.wrapCollector(profiler, collector, CollectorReason.SEARCH_TERMINATE_AFTER_COUNT);
            }

            if (searchContext.parsedPostFilter() != null) {
                // this will only get applied to the actual search collector and not
                // to any scoped collectors, also, it will only be applied to the main collector
                // since that is where the filter should only work
                final Weight filterWeight = searcher.createNormalizedWeight(searchContext.parsedPostFilter().query(), false);
                collector = new FilteredCollector(collector, filterWeight);
                collector = InternalProfiler.wrapCollector(profiler, collector, CollectorReason.SEARCH_POST_FILTER);
            }

            // plug in additional collectors, like aggregations
            List<Collector> allCollectors = new ArrayList<>();
            allCollectors.add(collector);
            allCollectors.addAll(searchContext.queryCollectors().values());
            collector = MultiCollector.wrap(allCollectors);
            collector = InternalProfiler.wrapMultiCollector(profiler, collector, allCollectors);

            // apply the minimum score after multi collector so we filter aggs as well
            if (searchContext.minimumScore() != null) {
                collector = new MinimumScoreCollector(collector, searchContext.minimumScore());
                collector = InternalProfiler.wrapCollector(profiler, collector, CollectorReason.SEARCH_MIN_SCORE);
            }

            if (collector.getClass() == TotalHitCountCollector.class) {
                // Optimize counts in simple cases to return in constant time
                // instead of using a collector
                while (true) {
                    // remove wrappers that don't matter for counts
                    // this is necessary so that we don't only optimize match_all
                    // queries but also match_all queries that are nested in
                    // a constant_score query
                    if (query instanceof ConstantScoreQuery) {
                        query = ((ConstantScoreQuery) query).getQuery();
                    } else {
                        break;
                    }
                }

                if (query.getClass() == MatchAllDocsQuery.class) {
                    collector = null;
                    topDocsCallable = new Callable<TopDocs>() {
                        @Override
                        public TopDocs call() throws Exception {
                            int count = searcher.getIndexReader().numDocs();
                            return new TopDocs(count, Lucene.EMPTY_SCORE_DOCS, 0);
                        }
                    };
                } else if (query.getClass() == TermQuery.class && searcher.getIndexReader().hasDeletions() == false) {
                    final Term term = ((TermQuery) query).getTerm();
                    collector = null;
                    topDocsCallable = new Callable<TopDocs>() {
                        @Override
                        public TopDocs call() throws Exception {
                            int count = 0;
                            for (LeafReaderContext context : searcher.getIndexReader().leaves()) {
                                count += context.reader().docFreq(term);
                            }
                            return new TopDocs(count, Lucene.EMPTY_SCORE_DOCS, 0);
                        }
                    };
                }
            }

            final boolean timeoutSet = searchContext.timeoutInMillis() != SearchService.NO_TIMEOUT.millis();
            if (timeoutSet && collector != null) { // collector might be null if no collection is actually needed
                // TODO: change to use our own counter that uses the scheduler in ThreadPool
                // throws TimeLimitingCollector.TimeExceededException when timeout has reached
                collector = Lucene.wrapTimeLimitingCollector(collector, searchContext.timeEstimateCounter(), searchContext.timeoutInMillis());
                collector = InternalProfiler.wrapCollector(profiler, collector, CollectorReason.SEARCH_TIMEOUT);
            }

            try {
                if (collector != null) {
                    searcher.search(query, collector);
                }
            } catch (TimeLimitingCollector.TimeExceededException e) {
                assert timeoutSet : "TimeExceededException thrown even though timeout wasn't set";
                queryResult.searchTimedOut(true);
            } catch (Lucene.EarlyTerminationException e) {
                assert terminateAfterSet : "EarlyTerminationException thrown even though terminateAfter wasn't set";
                queryResult.terminatedEarly(true);
            } finally {
                searchContext.clearReleasables(SearchContext.Lifetime.COLLECTION);
            }
            if (terminateAfterSet && queryResult.terminatedEarly() == null) {
                queryResult.terminatedEarly(false);
            }

            queryResult.topDocs(topDocsCallable.call());

            if (searchContext.profile()) {
                List<InternalProfileResult> pResults = searchContext.queryProfiler().finalizeProfileResults();
                InternalProfileCollector pCollector = searchContext.queryProfiler().finalizeCollectors();
                searchContext.queryResult().profileResults(pResults, pCollector);
            }

            return rescore;

        } catch (Throwable e) {
            throw new QueryPhaseExecutionException(searchContext, "Failed to execute main query", e);
        }
    }
}<|MERGE_RESOLUTION|>--- conflicted
+++ resolved
@@ -88,32 +88,6 @@
 
     @Override
     public Map<String, ? extends SearchParseElement> parseElements() {
-<<<<<<< HEAD
-        ImmutableMap.Builder<String, SearchParseElement> parseElements = ImmutableMap.builder();
-        parseElements.put("from", new FromParseElement()).put("size", new SizeParseElement())
-                .put("indices_boost", new IndicesBoostParseElement())
-                .put("indicesBoost", new IndicesBoostParseElement())
-                .put("query", new QueryParseElement())
-                .put("queryBinary", new QueryBinaryParseElement())
-                .put("query_binary", new QueryBinaryParseElement())
-                .put("filter", new PostFilterParseElement()) // For bw comp reason, should be removed in version 1.1
-                .put("post_filter", new PostFilterParseElement())
-                .put("postFilter", new PostFilterParseElement())
-                .put("filterBinary", new FilterBinaryParseElement())
-                .put("filter_binary", new FilterBinaryParseElement())
-                .put("sort", new SortParseElement())
-                .put("trackScores", new TrackScoresParseElement())
-                .put("track_scores", new TrackScoresParseElement())
-                .put("min_score", new MinScoreParseElement())
-                .put("minScore", new MinScoreParseElement())
-                .put("timeout", new TimeoutParseElement())
-                .put("terminate_after", new TerminateAfterParseElement())
-                .put("profile", new ProfileParseElement())
-                .putAll(aggregationPhase.parseElements())
-                .putAll(suggestPhase.parseElements())
-                .putAll(rescorePhase.parseElements());
-        return parseElements.build();
-=======
         Map<String, SearchParseElement> parseElements = new HashMap<>();
         parseElements.put("from", new FromParseElement());
         parseElements.put("size", new SizeParseElement());
@@ -134,11 +108,11 @@
         parseElements.put("minScore", new MinScoreParseElement());
         parseElements.put("timeout", new TimeoutParseElement());
         parseElements.put("terminate_after", new TerminateAfterParseElement());
+        parseElements.put("profile", new ProfileParseElement());
         parseElements.putAll(aggregationPhase.parseElements());
         parseElements.putAll(suggestPhase.parseElements());
         parseElements.putAll(rescorePhase.parseElements());
         return unmodifiableMap(parseElements);
->>>>>>> bc3b91eb
     }
 
     @Override
@@ -218,20 +192,6 @@
                         return new TopDocs(totalHitCountCollector.getTotalHits(), Lucene.EMPTY_SCORE_DOCS, 0);
                     }
                 };
-<<<<<<< HEAD
-            } else if (searchType == SearchType.SCAN) {
-                query = searchContext.scanContext().wrapQuery(query);
-                final ScanCollector scanCollector = searchContext.scanContext().collector(searchContext);
-                collector = scanCollector;
-                collector = InternalProfiler.wrapCollector(profiler, collector, CollectorReason.SEARCH_SCAN);
-                topDocsCallable = new Callable<TopDocs>() {
-                    @Override
-                    public TopDocs call() throws Exception {
-                        return scanCollector.topDocs();
-                    }
-                };
-=======
->>>>>>> bc3b91eb
             } else {
                 // Perhaps have a dedicated scroll phase?
                 final ScrollContext scrollContext = searchContext.scrollContext();
