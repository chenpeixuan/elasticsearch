--- conflicted
+++ resolved
@@ -40,16 +40,10 @@
     private final DatafeedConfigProvider datafeedConfigProvider;
 
     @Inject
-<<<<<<< HEAD
-    public TransportPreviewDatafeedAction(Settings settings, ThreadPool threadPool, TransportService transportService,
+    public TransportPreviewDatafeedAction(ThreadPool threadPool, TransportService transportService,
                                           ActionFilters actionFilters, Client client, JobConfigProvider jobConfigProvider,
                                           DatafeedConfigProvider datafeedConfigProvider) {
-        super(settings, PreviewDatafeedAction.NAME, transportService, actionFilters,
-=======
-    public TransportPreviewDatafeedAction(ThreadPool threadPool, TransportService transportService, ActionFilters actionFilters,
-                                          Client client, ClusterService clusterService) {
         super(PreviewDatafeedAction.NAME, transportService, actionFilters,
->>>>>>> 9f3effd6
             (Supplier<PreviewDatafeedAction.Request>) PreviewDatafeedAction.Request::new);
         this.threadPool = threadPool;
         this.client = client;
