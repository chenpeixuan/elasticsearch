/*
 * Licensed to Elasticsearch under one or more contributor
 * license agreements. See the NOTICE file distributed with
 * this work for additional information regarding copyright
 * ownership. Elasticsearch licenses this file to you under
 * the Apache License, Version 2.0 (the "License"); you may
 * not use this file except in compliance with the License.
 * You may obtain a copy of the License at
 *
 *    http://www.apache.org/licenses/LICENSE-2.0
 *
 * Unless required by applicable law or agreed to in writing,
 * software distributed under the License is distributed on an
 * "AS IS" BASIS, WITHOUT WARRANTIES OR CONDITIONS OF ANY
 * KIND, either express or implied.  See the License for the
 * specific language governing permissions and limitations
 * under the License.
 */

package org.elasticsearch.common.time;

import org.joda.time.DateTimeZone;

import java.time.ZoneId;
import java.util.function.LongSupplier;

/**
 * An abstraction over date math parsing to allow different implementation for joda and java time.
 */
public interface DateMathParser {

    /**
     * Parse a date math expression without timzeone info and rounding down.
     */
    default long parse(String text, LongSupplier now) {
        return parse(text, now, false, (ZoneId) null);
    }

    // Note: we take a callable here for the timestamp in order to be able to figure out
    // if it has been used. For instance, the request cache does not cache requests that make
    // use of `now`.

<<<<<<< HEAD
    public DateMathParser(DateFormatter formatter) {
        Objects.requireNonNull(formatter);
        this.formatter = formatter;
        this.roundUpFormatter = formatter.parseDefaulting(ROUND_UP_BASE_FIELDS);
    }

    public Instant parse(String text, LongSupplier now) {
        return parse(text, now, false, null);
=======
    // exists for backcompat, do not use!
    @Deprecated
    default long parse(String text, LongSupplier now, boolean roundUp, DateTimeZone tz) {
        return parse(text, now, roundUp, tz == null ? null : ZoneId.of(tz.getID()));
>>>>>>> a15b1b97
    }

    /**
     * Parse text, that potentially contains date math into the milliseconds since the epoch
     *
     * Examples are
     *
     * <code>2014-11-18||-2y</code> substracts two years from the input date
     * <code>now/m</code>           rounds the current time to minute granularity
     *
     * Supported rounding units are
     * y    year
     * M    month
     * w    week (beginning on a monday)
     * d    day
     * h/H  hour
     * m    minute
     * s    second
     *
     *
     * @param text      the input
     * @param now       a supplier to retrieve the current date in milliseconds, if needed for additions
     * @param roundUp   should the result be rounded up
     * @param tz        an optional timezone that should be applied before returning the milliseconds since the epoch
     * @return          the parsed date in milliseconds since the epoch
     */
<<<<<<< HEAD
    public Instant parse(String text, LongSupplier now, boolean roundUp, ZoneId timeZone) {
        Instant instant;
        String mathString;
        if (text.startsWith("now")) {
            try {
                instant = Instant.ofEpochMilli(now.getAsLong());
            } catch (Exception e) {
                throw new ElasticsearchParseException("could not read the current timestamp", e);
            }
            mathString = text.substring("now".length());
        } else {
            int index = text.indexOf("||");
            if (index == -1) {
                return parseDateTime(text, timeZone, roundUp);
            }
            instant = parseDateTime(text.substring(0, index), timeZone, false);
            mathString = text.substring(index + 2);
        }

        return parseMath(mathString, instant, roundUp, timeZone);
    }

    private Instant parseMath(final String mathString, final Instant instant, final boolean roundUp,
                           ZoneId timeZone) throws ElasticsearchParseException {
        if (timeZone == null) {
            timeZone = ZoneOffset.UTC;
        }
        ZonedDateTime dateTime = ZonedDateTime.ofInstant(instant, timeZone);
        for (int i = 0; i < mathString.length(); ) {
            char c = mathString.charAt(i++);
            final boolean round;
            final int sign;
            if (c == '/') {
                round = true;
                sign = 1;
            } else {
                round = false;
                if (c == '+') {
                    sign = 1;
                } else if (c == '-') {
                    sign = -1;
                } else {
                    throw new ElasticsearchParseException("operator not supported for date math [{}]", mathString);
                }
            }

            if (i >= mathString.length()) {
                throw new ElasticsearchParseException("truncated date math [{}]", mathString);
            }

            final int num;
            if (!Character.isDigit(mathString.charAt(i))) {
                num = 1;
            } else {
                int numFrom = i;
                while (i < mathString.length() && Character.isDigit(mathString.charAt(i))) {
                    i++;
                }
                if (i >= mathString.length()) {
                    throw new ElasticsearchParseException("truncated date math [{}]", mathString);
                }
                num = Integer.parseInt(mathString.substring(numFrom, i));
            }
            if (round) {
                if (num != 1) {
                    throw new ElasticsearchParseException("rounding `/` can only be used on single unit types [{}]", mathString);
                }
            }
            char unit = mathString.charAt(i++);
            switch (unit) {
                case 'y':
                    if (round) {
                        dateTime = dateTime.withDayOfYear(1).with(LocalTime.MIN);
                    } else {
                        dateTime = dateTime.plusYears(sign * num);
                    }
                    if (roundUp) {
                        dateTime = dateTime.plusYears(1);
                    }
                    break;
                case 'M':
                    if (round) {
                        dateTime = dateTime.withDayOfMonth(1).with(LocalTime.MIN);
                    } else {
                        dateTime = dateTime.plusMonths(sign * num);
                    }
                    if (roundUp) {
                        dateTime = dateTime.plusMonths(1);
                    }
                    break;
                case 'w':
                    if (round) {
                        dateTime = dateTime.with(TemporalAdjusters.previousOrSame(DayOfWeek.MONDAY)).with(LocalTime.MIN);
                    } else {
                        dateTime = dateTime.plusWeeks(sign * num);
                    }
                    if (roundUp) {
                        dateTime = dateTime.plusWeeks(1);
                    }
                    break;
                case 'd':
                    if (round) {
                        dateTime = dateTime.with(LocalTime.MIN);
                    } else {
                        dateTime = dateTime.plusDays(sign * num);
                    }
                    if (roundUp) {
                        dateTime = dateTime.plusDays(1);
                    }
                    break;
                case 'h':
                case 'H':
                    if (round) {
                        dateTime = dateTime.withMinute(0).withSecond(0).withNano(0);
                    } else {
                        dateTime = dateTime.plusHours(sign * num);
                    }
                    if (roundUp) {
                        dateTime = dateTime.plusHours(1);
                    }
                    break;
                case 'm':
                    if (round) {
                        dateTime = dateTime.withSecond(0).withNano(0);
                    } else {
                        dateTime = dateTime.plusMinutes(sign * num);
                    }
                    if (roundUp) {
                        dateTime = dateTime.plusMinutes(1);
                    }
                    break;
                case 's':
                    if (round) {
                        dateTime = dateTime.withNano(0);
                    } else {
                        dateTime = dateTime.plusSeconds(sign * num);
                    }
                    if (roundUp) {
                        dateTime = dateTime.plusSeconds(1);
                    }
                    break;
                default:
                    throw new ElasticsearchParseException("unit [{}] not supported for date math [{}]", unit, mathString);
            }
            if (roundUp) {
                dateTime = dateTime.minus(1, ChronoField.MILLI_OF_SECOND.getBaseUnit());
            }
        }
        return dateTime.toInstant();
    }

    private Instant parseDateTime(String value, ZoneId timeZone, boolean roundUpIfNoTime) {
        DateFormatter formatter = roundUpIfNoTime ? this.roundUpFormatter : this.formatter;
        try {
            if (timeZone == null) {
                return DateFormatters.toZonedDateTime(formatter.parse(value)).toInstant();
            } else {
                TemporalAccessor accessor = formatter.parse(value);
                ZoneId zoneId = TemporalQueries.zone().queryFrom(accessor);
                if (zoneId != null) {
                    timeZone = zoneId;
                }

                return DateFormatters.toZonedDateTime(accessor).withZoneSameLocal(timeZone).toInstant();
            }
        } catch (IllegalArgumentException | DateTimeException e) {
            throw new ElasticsearchParseException("failed to parse date field [{}]: [{}]", e, value, e.getMessage());
        }
    }
=======
    long parse(String text, LongSupplier now, boolean roundUp, ZoneId tz);
>>>>>>> a15b1b97
}<|MERGE_RESOLUTION|>--- conflicted
+++ resolved
@@ -21,6 +21,7 @@
 
 import org.joda.time.DateTimeZone;
 
+import java.time.Instant;
 import java.time.ZoneId;
 import java.util.function.LongSupplier;
 
@@ -32,7 +33,7 @@
     /**
      * Parse a date math expression without timzeone info and rounding down.
      */
-    default long parse(String text, LongSupplier now) {
+    default Instant parse(String text, LongSupplier now) {
         return parse(text, now, false, (ZoneId) null);
     }
 
@@ -40,21 +41,10 @@
     // if it has been used. For instance, the request cache does not cache requests that make
     // use of `now`.
 
-<<<<<<< HEAD
-    public DateMathParser(DateFormatter formatter) {
-        Objects.requireNonNull(formatter);
-        this.formatter = formatter;
-        this.roundUpFormatter = formatter.parseDefaulting(ROUND_UP_BASE_FIELDS);
-    }
-
-    public Instant parse(String text, LongSupplier now) {
-        return parse(text, now, false, null);
-=======
     // exists for backcompat, do not use!
     @Deprecated
-    default long parse(String text, LongSupplier now, boolean roundUp, DateTimeZone tz) {
+    default Instant parse(String text, LongSupplier now, boolean roundUp, DateTimeZone tz) {
         return parse(text, now, roundUp, tz == null ? null : ZoneId.of(tz.getID()));
->>>>>>> a15b1b97
     }
 
     /**
@@ -79,179 +69,7 @@
      * @param now       a supplier to retrieve the current date in milliseconds, if needed for additions
      * @param roundUp   should the result be rounded up
      * @param tz        an optional timezone that should be applied before returning the milliseconds since the epoch
-     * @return          the parsed date in milliseconds since the epoch
+     * @return          the parsed date as an Instant since the epoch
      */
-<<<<<<< HEAD
-    public Instant parse(String text, LongSupplier now, boolean roundUp, ZoneId timeZone) {
-        Instant instant;
-        String mathString;
-        if (text.startsWith("now")) {
-            try {
-                instant = Instant.ofEpochMilli(now.getAsLong());
-            } catch (Exception e) {
-                throw new ElasticsearchParseException("could not read the current timestamp", e);
-            }
-            mathString = text.substring("now".length());
-        } else {
-            int index = text.indexOf("||");
-            if (index == -1) {
-                return parseDateTime(text, timeZone, roundUp);
-            }
-            instant = parseDateTime(text.substring(0, index), timeZone, false);
-            mathString = text.substring(index + 2);
-        }
-
-        return parseMath(mathString, instant, roundUp, timeZone);
-    }
-
-    private Instant parseMath(final String mathString, final Instant instant, final boolean roundUp,
-                           ZoneId timeZone) throws ElasticsearchParseException {
-        if (timeZone == null) {
-            timeZone = ZoneOffset.UTC;
-        }
-        ZonedDateTime dateTime = ZonedDateTime.ofInstant(instant, timeZone);
-        for (int i = 0; i < mathString.length(); ) {
-            char c = mathString.charAt(i++);
-            final boolean round;
-            final int sign;
-            if (c == '/') {
-                round = true;
-                sign = 1;
-            } else {
-                round = false;
-                if (c == '+') {
-                    sign = 1;
-                } else if (c == '-') {
-                    sign = -1;
-                } else {
-                    throw new ElasticsearchParseException("operator not supported for date math [{}]", mathString);
-                }
-            }
-
-            if (i >= mathString.length()) {
-                throw new ElasticsearchParseException("truncated date math [{}]", mathString);
-            }
-
-            final int num;
-            if (!Character.isDigit(mathString.charAt(i))) {
-                num = 1;
-            } else {
-                int numFrom = i;
-                while (i < mathString.length() && Character.isDigit(mathString.charAt(i))) {
-                    i++;
-                }
-                if (i >= mathString.length()) {
-                    throw new ElasticsearchParseException("truncated date math [{}]", mathString);
-                }
-                num = Integer.parseInt(mathString.substring(numFrom, i));
-            }
-            if (round) {
-                if (num != 1) {
-                    throw new ElasticsearchParseException("rounding `/` can only be used on single unit types [{}]", mathString);
-                }
-            }
-            char unit = mathString.charAt(i++);
-            switch (unit) {
-                case 'y':
-                    if (round) {
-                        dateTime = dateTime.withDayOfYear(1).with(LocalTime.MIN);
-                    } else {
-                        dateTime = dateTime.plusYears(sign * num);
-                    }
-                    if (roundUp) {
-                        dateTime = dateTime.plusYears(1);
-                    }
-                    break;
-                case 'M':
-                    if (round) {
-                        dateTime = dateTime.withDayOfMonth(1).with(LocalTime.MIN);
-                    } else {
-                        dateTime = dateTime.plusMonths(sign * num);
-                    }
-                    if (roundUp) {
-                        dateTime = dateTime.plusMonths(1);
-                    }
-                    break;
-                case 'w':
-                    if (round) {
-                        dateTime = dateTime.with(TemporalAdjusters.previousOrSame(DayOfWeek.MONDAY)).with(LocalTime.MIN);
-                    } else {
-                        dateTime = dateTime.plusWeeks(sign * num);
-                    }
-                    if (roundUp) {
-                        dateTime = dateTime.plusWeeks(1);
-                    }
-                    break;
-                case 'd':
-                    if (round) {
-                        dateTime = dateTime.with(LocalTime.MIN);
-                    } else {
-                        dateTime = dateTime.plusDays(sign * num);
-                    }
-                    if (roundUp) {
-                        dateTime = dateTime.plusDays(1);
-                    }
-                    break;
-                case 'h':
-                case 'H':
-                    if (round) {
-                        dateTime = dateTime.withMinute(0).withSecond(0).withNano(0);
-                    } else {
-                        dateTime = dateTime.plusHours(sign * num);
-                    }
-                    if (roundUp) {
-                        dateTime = dateTime.plusHours(1);
-                    }
-                    break;
-                case 'm':
-                    if (round) {
-                        dateTime = dateTime.withSecond(0).withNano(0);
-                    } else {
-                        dateTime = dateTime.plusMinutes(sign * num);
-                    }
-                    if (roundUp) {
-                        dateTime = dateTime.plusMinutes(1);
-                    }
-                    break;
-                case 's':
-                    if (round) {
-                        dateTime = dateTime.withNano(0);
-                    } else {
-                        dateTime = dateTime.plusSeconds(sign * num);
-                    }
-                    if (roundUp) {
-                        dateTime = dateTime.plusSeconds(1);
-                    }
-                    break;
-                default:
-                    throw new ElasticsearchParseException("unit [{}] not supported for date math [{}]", unit, mathString);
-            }
-            if (roundUp) {
-                dateTime = dateTime.minus(1, ChronoField.MILLI_OF_SECOND.getBaseUnit());
-            }
-        }
-        return dateTime.toInstant();
-    }
-
-    private Instant parseDateTime(String value, ZoneId timeZone, boolean roundUpIfNoTime) {
-        DateFormatter formatter = roundUpIfNoTime ? this.roundUpFormatter : this.formatter;
-        try {
-            if (timeZone == null) {
-                return DateFormatters.toZonedDateTime(formatter.parse(value)).toInstant();
-            } else {
-                TemporalAccessor accessor = formatter.parse(value);
-                ZoneId zoneId = TemporalQueries.zone().queryFrom(accessor);
-                if (zoneId != null) {
-                    timeZone = zoneId;
-                }
-
-                return DateFormatters.toZonedDateTime(accessor).withZoneSameLocal(timeZone).toInstant();
-            }
-        } catch (IllegalArgumentException | DateTimeException e) {
-            throw new ElasticsearchParseException("failed to parse date field [{}]: [{}]", e, value, e.getMessage());
-        }
-    }
-=======
-    long parse(String text, LongSupplier now, boolean roundUp, ZoneId tz);
->>>>>>> a15b1b97
+    Instant parse(String text, LongSupplier now, boolean roundUp, ZoneId tz);
 }