--- conflicted
+++ resolved
@@ -22,17 +22,10 @@
 public class DefOperationTests extends ScriptTestCase {
     public void testIllegalCast() {
         Exception exception = expectThrows(ClassCastException.class, () -> exec("def x = 1.0; int y = x; return y;"));
-<<<<<<< HEAD
-        assertTrue(exception.getMessage(), exception.getMessage().contains("cannot be cast to java.lang.Integer"));
-
-        exception = expectThrows(ClassCastException.class, () -> exec("def x = (short)1; byte y = x; return y;"));
-        assertTrue(exception.getMessage(), exception.getMessage().contains("cannot be cast to java.lang.Byte"));
-=======
         assertTrue(exception.getMessage().contains("cannot be cast"));
 
         exception = expectThrows(ClassCastException.class, () -> exec("def x = (short)1; byte y = x; return y;"));
         assertTrue(exception.getMessage().contains("cannot be cast"));
->>>>>>> ba14aca2
     }
 
     public void testNot() {
